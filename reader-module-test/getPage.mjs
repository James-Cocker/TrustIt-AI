import puppeteer from 'puppeteer';
import { JSDOM } from 'jsdom';
import { Readability } from '@mozilla/readability';

const DEFAULT_URL = 'https://example.com/news-story';
const FLATTEN = false;
const DEFAULT_LOG_CONTENT = false;
const LOG_TIMING = true;
const cacheTtl = 3*60*60*1000;

let browser
let cache = {};

const ignoreList = [
  "",
  "chrome://newtab/",
];
ignoreList.forEach(urlToIgnore => {
  cache[urlToIgnore] = { expires: Infinity };
})

function shouldIgnore(url) {
  if (cache[url]) {
    if (Date.now() < cache[url].expires) {
      console.log(`Ignoring ${url}, which is in cache`);  
      if (Date.now()+cacheTtl > cache[url].expires){
        cache[url].expires = Date.now()+cacheTtl;
        console.log(`Extending ${url} cache TTL`);
      }    
      return true;
    }
    console.log(`Readding ${url} to cache`);
    cache[url].expires = Date.now()+cacheTtl;
    return false;
  }
  console.log(`Adding ${url} to cache`);
  cache[url]={ expires: Date.now()+cacheTtl };
  return false;
}


export async function launchBrowser(params) {
<<<<<<< HEAD
  console.log('import.meta.url', import.meta.url);
  console.log('process.argv[1]',process.argv[1]);
  
=======
  // console.log('import.meta.url', import.meta.url);
  // console.log('process.argv[1]',process.argv[1]);  
>>>>>>> e340979e
  
  try {
    browser = await puppeteer.launch(params);
  } catch (err) {
    if (err.message.includes('No usable sandbox')) {
      console.log("You're missing a setup step. Check README.md and setup a sandbox, eg with \n export CHROME_DEVEL_SANDBOX=/opt/google/chrome/chrome-sandbox");
      process.exit(1);      
    }
    else throw(err);
  }
  return browser;
}

export async function closeBrowser() {
  if (browser) {
      await browser.close();
      browser = null;
  }
}

<<<<<<< HEAD
export async function extractArticle(url, logOutput= true ) {
  const browser = await launchBrowser();
  const page = await browser.newPage();
  try {
    await page.goto(url);
    const html = await page.content();
    const dom = new JSDOM(html);
    const reader = new Readability(dom.window.document);
    const article = reader.parse();

  const content = FLATTEN
      ? article.textContent
      : article.content
        .replace(/<br\s*\/?>/gi, '\n')      // Replace <br> with newlines
        .replace(/<\/p>|<p[^>]*>/gi, '\n')  // Replace <p> tags with newlines
        .replace(/<[^>]+>/g, '')            // Remove all other HTML tags
        .replace(/\n{3,}/g, '\n\n');        // Normalize excessive newlines

    if (logOutput) {
      console.log('Headline:', article.title);
      console.log('Content:', content);
    }
    return article.textContent
  } finally {
      await page.close();
=======
export async function extractArticle(url, logOutput= DEFAULT_LOG_CONTENT ) {
  const calledAt = Date.now()
  if (LOG_TIMING)
    console.log('      Called extractArticle', Date.now()-calledAt, '    ', url);
  
  browser = browser || await launchBrowser();
  if (LOG_TIMING)
    console.log('                Got browser ', Date.now()-calledAt, '    ', url);

  // Only do work if not recent in cache / ignorelist
  if (!shouldIgnore(url)) {
    const page = await browser.newPage();
    if (LOG_TIMING)
      console.log('Instantiated Puppeteer page ', Date.now()-calledAt, '    ', url);
    try {
      await page.goto(url);
      if (LOG_TIMING)
        console.log('               Fetched page', Date.now()-calledAt, '    ', url);
      const html = await page.content();
      if (LOG_TIMING)
        console.log('                Got content', Date.now()-calledAt, '    ', url);
      const dom = new JSDOM(html);
      const reader = new Readability(dom.window.document);
      const article = reader.parse();

    const content = FLATTEN
        ? article.textContent
        : article.content
          .replace(/<br\s*\/?>/gi, '\n')      // Replace <br> with newlines
          .replace(/<\/p>|<p[^>]*>/gi, '\n')  // Replace <p> tags with newlines
          .replace(/<[^>]+>/g, '')            // Remove all other HTML tags
          .replace(/\n{3,}/g, '\n\n');        // Normalize excessive newlines

      if (logOutput) {
        console.log('Headline:', article.title);
        console.log('Content:', content);
      }
      return { content : article.textContent };  
    } finally {
        await page.close();
    }
  } else {
    return { ignored: 'cache' };
>>>>>>> e340979e
  }

}

async function main() {
  const url = process.argv[2] || DEFAULT_URL;
  try {
    await extractArticle(url, false)
    .then(()=> { console.log('Test article: success'); });
  } catch (err) {
    throw(err);
  }
}

main().catch(console.error);<|MERGE_RESOLUTION|>--- conflicted
+++ resolved
@@ -40,14 +40,8 @@
 
 
 export async function launchBrowser(params) {
-<<<<<<< HEAD
-  console.log('import.meta.url', import.meta.url);
-  console.log('process.argv[1]',process.argv[1]);
-  
-=======
   // console.log('import.meta.url', import.meta.url);
   // console.log('process.argv[1]',process.argv[1]);  
->>>>>>> e340979e
   
   try {
     browser = await puppeteer.launch(params);
@@ -68,33 +62,6 @@
   }
 }
 
-<<<<<<< HEAD
-export async function extractArticle(url, logOutput= true ) {
-  const browser = await launchBrowser();
-  const page = await browser.newPage();
-  try {
-    await page.goto(url);
-    const html = await page.content();
-    const dom = new JSDOM(html);
-    const reader = new Readability(dom.window.document);
-    const article = reader.parse();
-
-  const content = FLATTEN
-      ? article.textContent
-      : article.content
-        .replace(/<br\s*\/?>/gi, '\n')      // Replace <br> with newlines
-        .replace(/<\/p>|<p[^>]*>/gi, '\n')  // Replace <p> tags with newlines
-        .replace(/<[^>]+>/g, '')            // Remove all other HTML tags
-        .replace(/\n{3,}/g, '\n\n');        // Normalize excessive newlines
-
-    if (logOutput) {
-      console.log('Headline:', article.title);
-      console.log('Content:', content);
-    }
-    return article.textContent
-  } finally {
-      await page.close();
-=======
 export async function extractArticle(url, logOutput= DEFAULT_LOG_CONTENT ) {
   const calledAt = Date.now()
   if (LOG_TIMING)
@@ -138,7 +105,6 @@
     }
   } else {
     return { ignored: 'cache' };
->>>>>>> e340979e
   }
 
 }
